"""
Functions to process ephys data
"""
import logging
from pathlib import Path
from typing import Union

import numpy as np
import one.alf.io as alfio
import pandas as pd
import spikeinterface as si
import spikeinterface.extractors as se
import spikeinterface.preprocessing as spre
from scipy import signal
from spikeinterface.exporters import export_to_phy
from tqdm import tqdm

from .utils import WindowGenerator, fscale, hp, rms

# here we define some constants used for defining if timestamps are ok
# or should be skipped
ACCEPTED_NEGATIVE_DEVIATION_MS = (
    0.2  # we allow for small negative timestamps diff glitches
)
# maximum number of negative timestamps allowed below the accepted deviation
MAX_NUM_NEGATIVE_TIMESTAMPS = 10
ABS_MAX_TIMESTAMPS_DEVIATION_MS = (
    2  # absolute maximum deviation allowed for timestamps (also positive)
)

MAX_NUM_NEGATIVE_TIMESTAMPS = 10
MAX_TIMESTAMPS_DEVIATION_MS = 1


def extract_spikes(  # noqa: C901
    sorting_folder, results_folder, min_duration_secs: int = 300
):
    """
    Extract spike data from a sorting folder and
    save the results in the specified results folder.

    Parameters
    ----------
    sorting_folder : str
        The path to the folder containing the sorted spike data.
        This folder is expected to
        contain files or directories related to
        spike sorting results (e.g., .npy, .csv, etc.).

    results_folder : str
        The path to the folder where the extracted
        spike data will be saved. The extracted data
        will be written to this folder in an appropriate format.

    min_duration_secs : int, optional, default=300
        The minimum duration (in seconds) of spike events
        to be considered for extraction.
        Only spike events that last at least this
        long will be processed. The default value is
        300 seconds (5 minutes).

    Returns
    -------
    None
        This function does not return any value.
        The extracted spike data is saved directly to
        the `results_folder`.
    """

    session_folder = Path(str(sorting_folder).split("_sorted")[0])
    scratch_folder = Path("/scratch")

    # At some point the directory structure changed- handle different cases.
    ecephys_folder = session_folder / "ecephys_clipped"
    if ecephys_folder.is_dir():
        ecephys_compressed_folder = session_folder / "ecephys_compressed"
    else:
        ecephys_folder = session_folder / "ecephys" / "ecephys_clipped"
        ecephys_compressed_folder = (
            session_folder / "ecephys" / "ecephys_compressed"
        )
    print(f"ecephys folder: {ecephys_folder}")
    print(f"ecephys compressed folder: {ecephys_compressed_folder}")

    postprocessed_folder = sorting_folder / "postprocessed"

    # extract stream names

    stream_names, stream_ids = se.get_neo_streams(
        "openephysbinary", ecephys_folder
    )

    neuropix_streams = [s for s in stream_names if "Neuropix" in s]
    probe_names = [s.split(".")[1].split("-")[0] for s in neuropix_streams]

<<<<<<< HEAD
=======

>>>>>>> 4b997e62
    for idx, stream_name in enumerate(neuropix_streams):
        analyzer_mappings = []
        num_shanks = 0
        shank_glob = tuple(postprocessed_folder.glob(f"*{stream_name}*group*"))
        if shank_glob:
            num_shanks = len(shank_glob)

        print("Number of shanks", num_shanks)

        if "-LFP" in stream_name:
            continue

        print(stream_name)

        probe_name = probe_names[idx]

        output_folder = Path(results_folder) / probe_name

        if not output_folder.is_dir():
            output_folder.mkdir()

        print("Loading sorting analyzer...")
        if num_shanks > 1:
            for shank_index in range(num_shanks):
                analyzer_folder = (
                    postprocessed_folder / f"experiment1_{stream_name}_"
                    f"recording1_group{shank_index}.zarr"
                )

                if analyzer_folder.is_dir():
                    analyzer = si.load_sorting_analyzer(analyzer_folder)
                else:
                    analyzer_folder = (
                        postprocessed_folder / f"experiment1_{stream_name}_"
                        f"recording1_group{shank_index}"
                    )
                    if not analyzer_folder.exists():
                        with open(
                            output_folder / "sorting_error.txt", "w"
                        ) as f:
                            f.write(
<<<<<<< HEAD
                                "No postprocessed sorting "
                                f"output found for {probe_name}"
=======
                                f"No postprocessed sorting output found for {probe_name}"
>>>>>>> 4b997e62
                            )
                        continue

                    analyzer = si.load_sorting_analyzer_or_waveforms(
                        analyzer_folder
                    )

                if analyzer.get_total_duration() < min_duration_secs:
                    continue

                analyzer_mappings.append(analyzer)
        else:
            analyzer_folder = (
                postprocessed_folder
                / f"experiment1_{stream_name}_recording1.zarr"
            )
            if analyzer_folder.is_dir():
                analyzer = si.load_sorting_analyzer(analyzer_folder)
            else:
                analyzer_folder = (
                    postprocessed_folder
                    / f"experiment1_{stream_name}_recording1"
                )
                if not analyzer_folder.exists():
                    with open(output_folder / "sorting_error.txt", "w") as f:
                        f.write(
<<<<<<< HEAD
                            "No postprocessed sorting output "
                            f"found for {probe_name}"
=======
                            f"No postprocessed sorting output found for {probe_name}"
>>>>>>> 4b997e62
                        )
                    continue

                analyzer = si.load_sorting_analyzer_or_waveforms(
                    analyzer_folder
                )
            analyzer_mappings.append(analyzer)

        phy_folder = scratch_folder / f"{postprocessed_folder.parent.name}_phy"

        print("Exporting to phy format...")

        spike_depths = []
        clusters = []
        spike_samples = []
        amps = []
        shank_indices = []
        # save templates
        cluster_channels = []
        unit_shank_indices = []
        cluster_peak_to_trough = []
        cluster_waveforms = []

        templates = []
        quality_metrics = []

        for index, analyzer in enumerate(analyzer_mappings):
            export_to_phy(
                analyzer,
                output_folder=phy_folder,
                compute_pc_features=False,
                remove_if_exists=True,
                copy_binary=False,
                dtype="int16",
            )

            spike_locations = analyzer.get_extension(
                "spike_locations"
            ).get_data()
            template_ext = analyzer.get_extension("templates")
            templates = template_ext.get_templates()

            for unit_idx, unit_id in enumerate(analyzer.unit_ids):
                waveform = templates[unit_idx, :, :]
                peak_channel = np.argmax(
                    np.max(waveform, 0) - np.min(waveform, 0)
                )
                peak_waveform = waveform[:, peak_channel]
                peak_to_trough = (
                    np.argmax(peak_waveform) - np.argmin(peak_waveform)
                ) / 30000.0
                cluster_channels.append(peak_channel)
                unit_shank_indices.append(index)
                cluster_peak_to_trough.append(peak_to_trough)
                cluster_waveforms.append(waveform)

            print("Converting data...")

            current_clusters = np.load(phy_folder / "spike_clusters.npy")
            # current_clusters = current_clusters + cluster_offset
            # cluster_offset =  np.max(current_clusters) + 1
            clusters.append(current_clusters)

            for cluster in current_clusters:
                shank_indices.append(index)

            spike_samples.append(np.load(phy_folder / "spike_times.npy"))
            amps.append(np.load(phy_folder / "amplitudes.npy"))
            spike_depths.append(spike_locations["y"])

            # save quality metrics
            qm = analyzer.get_extension("quality_metrics")

            qm_data = qm.get_data()

            qm_data.index.name = "cluster_id"
            qm_data["cluster_id.1"] = qm_data.index.values
            if "default_qc" in analyzer.sorting.get_property_keys():
                qm_data["default_qc"] = analyzer.sorting.get_property(
                    "default_qc"
                )

            if (
                "decoder_label" in analyzer.sorting.get_property_keys()
                or "unitrefine_label" in analyzer.sorting.get_property_keys()
            ):
                qm_data["unitrefine_label"] = analyzer.sorting.get_property(
                    "decoder_label"
                )

            quality_metrics.append(qm_data)

        if len(analyzer_mappings) == 1:
            spike_clusters = np.squeeze(clusters[0].astype("uint32"))
            spike_times = np.squeeze(spike_samples[0] / 30000.0).astype(
                "float64"
            )
            spike_amps = np.squeeze(-amps[0]).astype("float64")
            spike_depths_array = spike_depths[0]
            quality_metrics_df = quality_metrics[0]
        else:
            spike_clusters = np.squeeze(
                np.concatenate(clusters).astype("uint32")
            )
            spike_times = np.squeeze(
                np.concatenate(spike_samples) / 30000.0
            ).astype("float64")
            spike_amps = np.squeeze(-np.concatenate(amps)).astype("float64")
            spike_depths_array = np.concatenate(spike_depths)
            quality_metrics_df = pd.concat(quality_metrics)

        np.save(output_folder / "spikes.clusters.npy", spike_clusters)
        np.save(output_folder / "spikes.times.npy", spike_times)
        np.save(output_folder / "spikes.amps.npy", spike_amps)
        np.save(output_folder / "spikes.depths.npy", spike_depths_array)
        np.save(
            output_folder / "clusters.peakToTrough.npy", cluster_peak_to_trough
        )
        np.save(output_folder / "clusters.channels.npy", cluster_channels)
        assert len(spike_clusters) == len(shank_indices)
        assert len(cluster_channels) == len(unit_shank_indices)
        np.save(output_folder / "spike_shank_indices.npy", shank_indices)
        np.save(output_folder / "unit_shank_indices.npy", unit_shank_indices)

        # for concatenating in case of
        # different number of channels for multiple analyzers
        min_num_channels_waveforms = min(
            [w.shape[1] for w in cluster_waveforms]
        )
        waveforms = [
            w[:, :min_num_channels_waveforms] for w in cluster_waveforms
        ]
        np.save(output_folder / "clusters.waveforms.npy", np.array(waveforms))
        quality_metrics_df.to_csv(output_folder / "clusters.metrics.csv")


def _save_continous_metrics(
    recording: si.BaseRecording,
    output_folder: Path,
    channel_inds: np.ndarray,
    RMS_WIN_LENGTH_SECS=3,
    WELCH_WIN_LENGTH_SAMPLES=2048,
    TOTAL_SECS=100,
    is_lfp: bool = False,
    tag: Union[str, None] = None,
):
    """
    Save continuous metrics (e.g., RMS, Welch power spectrum)
    for the specified channels of a recording.

    Parameters
    ----------
    recording : si.BaseRecording
        A `BaseRecording` object containing the raw data
        from the recording session. This object is
        expected to have methods to access the data
        for specific channels (e.g., `get_traces()`).

    output_folder : Path
        The folder where the calculated metrics will be saved.
        The metrics will be written to files
        in this directory, with filenames based on the `tag` (if provided).

    channel_inds : np.ndarray
        A 1D array of integers specifying the indices
        of the channels for which the metrics should
        be computed.

    RMS_WIN_LENGTH_SECS : int or float, optional, default=3
        The length of the window (in seconds) for
        computing the RMS (Root Mean Square) metric. This
        is the sliding window used to calculate the
        RMS value for the signal on each channel.

    WELCH_WIN_LENGTH_SAMPLES : int, optional, default=2048
        The length of the window (in samples) used in the
        Welch method for computing the power spectrum.
        This determines the resolution of the frequency spectrum.

    TOTAL_SECS : int, optional, default=100
        The total duration (in seconds) of the data to be processed.
        Only the first `TOTAL_SECS` of
        the recording will be analyzed.
        This can be adjusted if only a portion of
        the recording is of interest.

    is_lfp : bool, optional, default=False
        If `True`, the function assumes the recording
        contains local field potentials (LFP). If `False`,
        it assumes the recording contains spikes or another type of signal.

    tag : str or None, optional, default=None
        An optional tag used to distinguish different outputs.
        If provided, this string will be included
        in the filenames for the saved metrics.

    Returns
    -------
    None
        This function does not return any value.
        The metrics are saved to the `output_folder` specified
        by the user.
    """

    rms_win_length_samples = 2 ** np.ceil(
        np.log2(recording.sampling_frequency * RMS_WIN_LENGTH_SECS)
    )
    total_samples = int(
        np.min(
            [
                recording.sampling_frequency * TOTAL_SECS,
                recording.get_num_samples(),
            ]
        )
    )

    # the window generator will generates window indices
    wingen = WindowGenerator(
        ns=total_samples, nswin=rms_win_length_samples, overlap=0
    )

    win = {
        "TRMS": np.zeros((wingen.nwin, recording.get_num_channels())),
        "nsamples": np.zeros((wingen.nwin,)),
        "fscale": fscale(
            WELCH_WIN_LENGTH_SAMPLES,
            1 / recording.sampling_frequency,
            one_sided=True,
        ),
        "tscale": wingen.tscale(fs=recording.sampling_frequency),
    }

    win["spectral_density"] = np.zeros(
        (len(win["fscale"]), recording.get_num_channels())
    )

    with tqdm(total=wingen.nwin) as pbar:

        for first, last in wingen.firstlast:

            D = recording.get_traces(start_frame=first, end_frame=last).T

            # remove low frequency noise below 1 Hz
            D = hp(D, 1 / recording.sampling_frequency, [0, 1])
            iw = wingen.iw
            win["TRMS"][iw, :] = rms(D)
            win["nsamples"][iw] = D.shape[1]

            # the last window may be smaller than what is needed for welch
            if last - first < WELCH_WIN_LENGTH_SAMPLES:
                continue

            # compute a smoothed spectrum using welch method
            _, w = signal.welch(
                D,
                fs=recording.sampling_frequency,
                window="hann",
                nperseg=WELCH_WIN_LENGTH_SAMPLES,
                detrend="constant",
                return_onesided=True,
                scaling="density",
                axis=-1,
            )
            win["spectral_density"] += w.T
            # print at least every 20 windows
            if (iw % min(20, max(int(np.floor(wingen.nwin / 75)), 1))) == 0:
                pbar.update(iw)

    win["TRMS"] = win["TRMS"][:, channel_inds]
    win["spectral_density"] = win["spectral_density"][:, channel_inds]

    if is_lfp:
        if tag is not None:
            alf_object_time = f"ephysTimeRmsLF{tag}"
            alf_object_freq = f"ephysSpectralDensityLF{tag}"
        else:
            alf_object_time = "ephysTimeRmsLF"
            alf_object_freq = "ephysSpectralDensityLF"
    else:
        if tag is not None:
            alf_object_time = f"ephysTimeRmsAP{tag}"
            alf_object_freq = f"ephysSpectralDensityAP{tag}"
        else:
            alf_object_time = "ephysTimeRmsAP"
            alf_object_freq = "ephysSpectralDensityAP"

    tdict = {
        "rms": win["TRMS"].astype(np.single),
        "timestamps": win["tscale"].astype(np.single),
    }
    alfio.save_object_npy(
        output_folder, object=alf_object_time, dico=tdict, namespace="iblqc"
    )

    fdict = {
        "power": win["spectral_density"].astype(np.single),
        "freqs": win["fscale"].astype(np.single),
    }
    alfio.save_object_npy(
        output_folder, object=alf_object_freq, dico=fdict, namespace="iblqc"
    )


def remove_overlapping_channels(recordings) -> list[si.BaseRecording]:
    """
    Remove recordings with overlapping channels
    from a list of `BaseRecording` objects.

    This function iterates over a list of recordings
    and identifies recordings with channels
    that overlap with those in other recordings.
    It returns a list of recordings with no overlapping
    channels.

    Parameters
    ----------
    recordings : list of si.BaseRecording
        A list of `BaseRecording` objects, each representing
        a recording session. These objects
        should contain methods to retrieve
        channel information (e.g., `get_channel_ids()`).

    Returns
    -------
    list of si.BaseRecording
        A list of `BaseRecording` objects that
        do not have any overlapping channels.

    Raises
    ------
    ValueError
        If any of the `BaseRecording`
        objects in the `recordings` list does
        not contain valid
        channel information or if the list is empty.

    Notes
    -----
    - The function assumes that the `BaseRecording`
      objects contain a method `get_channel_ids()`
      that returns a list of channel identifiers for each recording.
    - The function compares the channel identifiers
      across all recordings to identify overlaps.
    - The order of recordings in the returned
      list is the same as in the input list, excluding those
      that contain overlapping channels.
    """

    removed_recordings = []
    channel_locations_seen = set()
    for index, recording in enumerate(recordings):
        remove_indices = []
        channel_locations = [
            tuple(location) for location in recording.get_channel_locations()
        ]
        for location in channel_locations:
            if location not in channel_locations_seen:
                channel_locations_seen.add(location)
            else:
                index = channel_locations.index(location)
                remove_indices.append(index)

        channel_ids_to_remove = []
        for index in remove_indices:
            channel_ids_to_remove.append(recording.channel_ids[index])

        removed_recordings.append(
            recording.remove_channels(channel_ids_to_remove)
        )

    return removed_recordings


def get_ecephys_stream_names(base_folder: Path) -> tuple[list[str], Path, int]:
    """
    Retrieve the names of available ecephys data
    streams, along with the associated data directory
    and the number of streams found within the specified folder.

    This function scans a given base folder for
    available ecephys data streams and returns:
    1. A list of stream names (as strings),
    2. The path to the folder where the data streams are located,
    3. The total number of streams found.

    Parameters
    ----------
    base_folder : Path
        The path to the base folder that
        contains ecephys data streams. The folder is expected to
        contain subdirectories or files representing the streams.

    Returns
    -------
    tuple of (list of str, Path, int)
        - A list of strings containing the names
          of the ecephys data streams found in the base folder.
        - The path to the base folder where the streams were located.
        - An integer representing the total number of streams
          found in the base folder.

    Raises
    ------
    FileNotFoundError
        If the `base_folder` does not exist or is not accessible.

    ValueError
        If no ecephys data streams are found in the `base_folder`.

    Notes
    -----
    - The function assumes that the `base_folder` contains
      subdirectories or files that can be
      identified as ecephys data streams.
    - The list of stream names may correspond to
      experimental data streams or other related datasets.
    """

    # At some point the directory structure changed- handle different cases.
    ecephys_folder = base_folder / "ecephys_clipped"
    if ecephys_folder.is_dir():
        ecephys_compressed_folder = base_folder / "ecephys_compressed"
    else:
        ecephys_folder = base_folder / "ecephys" / "ecephys_clipped"
        ecephys_compressed_folder = (
            base_folder / "ecephys" / "ecephys_compressed"
        )
    print(f"ecephys folder: {ecephys_folder}")
    print(f"ecephys compressed folder: {ecephys_compressed_folder}")

    # extract stream names
    stream_names, stream_ids = se.get_neo_streams(
        "openephysbinary", ecephys_folder
    )
    num_blocks = se.get_neo_num_blocks("openephysbinary", ecephys_folder)

    neuropix_streams = [s for s in stream_names if "Neuropix" in s]

    return neuropix_streams, ecephys_compressed_folder, num_blocks


def _reset_recordings(
    recording: si.BaseRecording, recording_name: str
) -> None:
    """
    Resets the timestamps of the recording if certain conditions are met.

    This function checks the timestamp differences within
    the recording for potential issues.
    If the following conditions are encountered:
    1. The number of negative timestamp differences
       exceeds the threshold (`MAX_NUM_NEGATIVE_TIMESTAMPS`).
    2. The maximum absolute time difference between
       timestamps exceeds the threshold (`ABS_MAX_TIMESTAMPS_DEVIATION_MS`).

    If either condition is true, the recording's
    timestamps are reset, and a message is logged indicating the issue.

    Parameters:
    ----------
    recording : si.BaseRecording
        The recording object containing timestamp data to be checked.

    recording_name : str
        The name of the recording, used for logging purposes.
    """

    # timestamps should be monotonically increasing,
    # but we allow for small glitches
    skip_times = False
    for segment_index in range(recording.get_num_segments()):
        times = recording.get_times(segment_index=segment_index)
        times_diff_ms = np.diff(times) * 1000
        num_negative_times = np.sum(
            times_diff_ms < -ACCEPTED_NEGATIVE_DEVIATION_MS
        )

        if num_negative_times > MAX_NUM_NEGATIVE_TIMESTAMPS:
            logging.info(
                f"\t{recording_name}:\n\t\tSkipping "
                "timestamps for too many negative "
                f"timestamps diffs below {ACCEPTED_NEGATIVE_DEVIATION_MS}: "
                f"{num_negative_times}"
            )
            skip_times = True
            break
        max_time_diff_ms = np.max(np.abs(times_diff_ms))
        if max_time_diff_ms > ABS_MAX_TIMESTAMPS_DEVIATION_MS:
            logging.info(
                f"\t{recording_name}:\n\t\tSkipping timestamps for too "
                f"large time diff deviation: {max_time_diff_ms} ms"
            )
            skip_times = True
            break

    if skip_times:
        recording.reset_times()


def get_mappings(  # noqa: C901
    main_recordings: dict,
    recording_mappings: dict,
    neuropix_streams: list,
    num_blocks: int,
    ecephys_compressed_folder: Path,
    min_duration_secs: int = 300,
) -> tuple[dict, dict]:
    """
    Generate mappings for the ecephys data streams
    and their corresponding recording blocks.

    This function takes in the details of the
    main recordings and their mappings, along with information
    about the neuropix streams, to generate two mappings:
    one for the data streams and another for the
    associated blocks. The mappings are returned as dictionaries.

    Parameters
    ----------
    main_recordings : dict
        A dictionary where keys represent unique
        identifiers for recordings and values are
        metadata or objects associated with those recordings.
        This can include details about the
        recording setup, time, and related information.

    recording_mappings : dict
        A dictionary containing mappings of recording
        that are short in duration, i.e. surface recording

    neuropix_streams : list of str
        A list of stream names or identifiers for
        the neuropix data streams. These streams typically
        correspond to the raw or processed data
        associated with the ecephys recordings.

    num_blocks : int
        The total number of blocks to consider
        when generating the mappings. This will typically
        correspond to chunks or sections of the
        recordings that are processed or analyzed separately.

    ecephys_compressed_folder : Path
        The path to the folder where compressed
        ecephys data is stored. This folder may contain data
        in a format that needs to be uncompressed or
        processed for further use.

    min_duration_secs : int, optional, default=300
        The minimum duration (in seconds) that a recording
        must have in order to be included in the
        mapping process. This can be useful to
        filter out short-duration recordings that are not
        relevant for further analysis.

    Returns
    -------
    tuple of (dict, dict)
        - A dictionary representing the
          mapping of ecephys data streams to their respective
          recordings and blocks.
        - A second dictionary mapping recording
          identifiers to specific block details or additional
          metadata.

    Raises
    ------
    ValueError
        If there is an inconsistency between the
        `main_recordings` and `recording_mappings`, such
        as missing or mismatched data.

    FileNotFoundError
        If the `ecephys_compressed_folder`
        does not exist or cannot be accessed.

    KeyError
        If a required key is missing in any of
        the dictionaries (`main_recordings`, `recording_mappings`).

    Notes
    -----
    - The function assumes that the `main_recordings` and
      `recording_mappings` dictionaries are properly
      structured and contain relevant information for
      generating the mappings.
    - The `min_duration_secs` parameter helps exclude
      recordings that are too short to be of interest
      for further analysis.
    - The returned mappings can be used for
      efficiently organizing and accessing specific parts of
      the ecephys data based on stream and block identifiers.
    """
    for idx, stream_name in enumerate(neuropix_streams):
        has_lfp = False
        if "LFP" in stream_name:
            continue
        elif "AP" in stream_name:
            has_lfp = True
        else:  # 2.0
            has_lfp = True

        for block_index in range(num_blocks):
            recording = si.read_zarr(
                ecephys_compressed_folder
                / f"experiment{block_index + 1}_{stream_name}.zarr"
            )
            recording_groups = recording.split_by("group")
            if "AP" in stream_name:
                stream_name_lfp = stream_name.replace("AP", "LFP")
                recording_lfp = si.read_zarr(
                    ecephys_compressed_folder
                    / f"experiment{block_index + 1}_{stream_name_lfp}.zarr"
                )
                recording_groups_lfp = recording_lfp.split_by("group")
            else:
                recording_groups_lfp = recording_groups

            for group in recording_groups:
                recording_group = recording_groups[group]

                if "AP" not in stream_name and "LFP" not in stream_name:
                    key = f"{stream_name}-AP"
                else:
                    key = stream_name

                _reset_recordings(recording_group, key)
                if recording_group.get_total_duration() < min_duration_secs:
                    if key not in recording_mappings:
                        recording_mappings[key] = [recording_group]
                    else:
                        recording_mappings[key].append(recording_group)
                else:
                    if key not in main_recordings:
                        main_recordings[key] = [recording_group]
                    else:
                        main_recordings[key].append(recording_group)

                if has_lfp:
                    key = key.replace("AP", "LFP")

                    _reset_recordings(recording_groups_lfp[group], key)
                    if (
                        recording_groups_lfp[group].get_total_duration()
                        < min_duration_secs
                    ):
                        if key not in recording_mappings:
                            recording_mappings[key] = [
                                recording_groups_lfp[group]
                            ]
                        else:
                            recording_mappings[key].append(
                                recording_groups_lfp[group]
                            )
                    else:
                        if key not in main_recordings:
                            main_recordings[key] = [
                                recording_groups_lfp[group]
                            ]
                        else:
                            main_recordings[key].append(
                                recording_groups_lfp[group]
                            )

    return main_recordings, recording_mappings


def extract_continuous(  # noqa: C901
    sorting_folder: Path,
    results_folder: Path,
    min_duration_secs: int = 300,
    probe_surface_finding: Union[Path, None] = None,
    use_lfp_cmr: bool = False,
):
    """
    Extract continuous data from sorted recordings
    and save the results to the specified folder.

    This function processes the sorted data in the provided `sorting_folder`
    and extracts continuous
    signals, such as local field potentials (LFP) or
    continuous neural recordings, to be saved in
    the `results_folder`. The extracted data can be
    filtered by a minimum duration and may use a
    probe surface finding file for additional processing.

    Parameters
    ----------
    sorting_folder : Path
        The path to the folder containing the sorted data.
        This folder is expected to contain
        spike-sorted recordings, such as `.npy` or `.csv` files,
        depending on the sorting method used.

    results_folder : Path
        The path to the folder where the processed continuous
        data will be saved. The extracted signals
        will be written to files within this directory,
        typically in formats suitable for further analysis.

    min_duration_secs : int, optional, default=300
        The minimum duration (in seconds) of the continuous data
        that will be included in the extraction.
        Recordings shorter than this duration will be ignored.

    probe_surface_finding : Path or None, optional, default=None
        The path to a file that contains information about
        the probe surface finding, if applicable.
        This can be used for further processing or
        filtering of the data based on probe configuration.
        If not provided, no surface finding data will be used.

    use_lfp_cmr : bool, optional, default=False
        If `True`, the function will use the local
        field potential (LFP) continuous metric results
        (CMR) for additional analysis. If `False`, skips this

    Returns
    -------
    None
        This function does not return any value.
        The processed continuous data is saved to the
        `results_folder` specified by the user.

    Raises
    ------
    FileNotFoundError
        If the `sorting_folder` or `results_folder`
        do not exist or cannot be accessed.

    ValueError
        If the `min_duration_secs` is negative or
        invalid, or if there are issues with the
        probe surface finding file.

    Notes
    -----
    - The function assumes that the `sorting_folder`
      contains valid sorted data.
    - The extracted continuous data will be saved
      in a format suitable for further analysis,
      depending on the type of data processed (e.g., LFP, spike data).
    - If `probe_surface_finding` is provided, it
      must be in a compatible format for additional processing.
    - The `use_lfp_cmr` option should be set to
      `True` if the analysis involves local field potentials
      and associated metrics.
    """

    session_folder = Path(str(sorting_folder).split("_sorted")[0])

    # At some point the directory structure changed- handle different cases.
    neuropix_streams, ecephys_compressed_folder, num_blocks = (
        get_ecephys_stream_names(session_folder)
    )
    # recording is a seperate asset,
    # identified by probe_surface_finding
    neuropix_streams_surface = (
        []
    )
    if probe_surface_finding is not None:
        (
            neuropix_streams_surface,
            ecephys_compressed_folder_surface,
            num_blocks,
        ) = get_ecephys_stream_names(probe_surface_finding)

    recording_mappings = {}
    main_recordings = {}

    main_recordings, recording_mappings = get_mappings(
        main_recordings,
        recording_mappings,
        neuropix_streams,
        num_blocks,
        ecephys_compressed_folder,
        min_duration_secs=min_duration_secs,
    )
    if len(neuropix_streams_surface) > 0:
        main_recordings, recording_mappings = get_mappings(
            main_recordings,
            recording_mappings,
            neuropix_streams_surface,
            num_blocks,
            ecephys_compressed_folder_surface,
            min_duration_secs=min_duration_secs,
        )

    for stream_name, main_recordings_streams in main_recordings.items():
        if "LFP" in stream_name:
            continue

        if stream_name in recording_mappings:
            min_samples = min(
                [
                    recording.get_num_samples()
                    for recording in recording_mappings[stream_name]
                ]
            )
            recordings_sliced = [
                recording.frame_slice(start_frame=0, end_frame=min_samples)
                for recording in recording_mappings[stream_name]
            ]
            main_recordings_sliced = [
                main_recording.frame_slice(
                    start_frame=0, end_frame=min_samples
                )
                for main_recording in main_recordings_streams
            ]

            total_recordings = main_recordings_sliced + recordings_sliced
            recordings_removed = remove_overlapping_channels(total_recordings)
            for recording in recordings_removed:
                recording.reset_times()

            recording_ap = si.aggregate_channels(
                recording_list=recordings_removed
            )
        else:
            min_samples = min(
                [
                    main_recording.get_num_samples()
                    for main_recording in main_recordings_streams
                ]
            )
            main_recordings_sliced = [
                main_recording.frame_slice(
                    start_frame=0, end_frame=min_samples
                )
                for main_recording in main_recordings_streams
            ]

            recordings_removed = remove_overlapping_channels(
                main_recordings_sliced
            )
            for recording in recordings_removed:
                recording.reset_times()

            recording_ap = si.aggregate_channels(
                recording_list=recordings_removed
            )

        print(stream_name)

        probe_name = stream_name.split(".")[1].split("-")[0]

        output_folder = Path(results_folder) / probe_name

        if not output_folder.exists():
            output_folder.mkdir()

        if use_lfp_cmr:
            recording_highpass = spre.highpass_filter(recording_ap)
            _, channel_labels = spre.detect_bad_channels(recording_highpass)
            # TODO: might not work, or adjust threshold,
            # load preprocessed recording
            out_channel_mask = (
                channel_labels == "out"
            )

        if stream_name.replace("AP", "LFP") in main_recordings:
            stream_name = stream_name.replace("AP", "LFP")
            if stream_name in recording_mappings:
                min_samples = min(
                    [
                        recording.get_num_samples()
                        for recording in recording_mappings[stream_name]
                    ]
                )
                recordings_sliced = [
                    recording.frame_slice(start_frame=0, end_frame=min_samples)
                    for recording in recording_mappings[stream_name]
                ]
                main_recordings_lfp = [
                    main_recording.frame_slice(
                        start_frame=0, end_frame=min_samples
                    )
                    for main_recording in main_recordings[stream_name]
                ]
                total_recordings = main_recordings_lfp + recordings_sliced

                recordings_removed = remove_overlapping_channels(
                    total_recordings
                )
                for recording in recordings_removed:
                    recording.reset_times()

                recording_lfp = si.aggregate_channels(
                    recording_list=recordings_removed
                )
            else:
                min_samples = min(
                    [
                        recording.get_num_samples()
                        for recording in main_recordings[stream_name]
                    ]
                )
                main_recordings_lfp = [
                    main_recording.frame_slice(
                        start_frame=0, end_frame=min_samples
                    )
                    for main_recording in main_recordings[stream_name]
                ]

                recordings_removed = remove_overlapping_channels(
                    main_recordings_lfp
                )
                for recording in recordings_removed:
                    recording.reset_times()

                recording_lfp = si.aggregate_channels(
                    recording_list=recordings_removed
                )

            if use_lfp_cmr:
                out_channel_ids = recording_lfp.channel_ids[out_channel_mask]
                if len(out_channel_ids) > 0:
                    recording_lfp = spre.common_reference(
                        recording_lfp,
                        reference="global",
                        ref_channel_ids=out_channel_ids.tolist(),
                    )

        max_samples_lfp = max(
            [
                recording.get_num_samples()
                for recording in main_recordings[stream_name]
            ]
        )
        main_recording_lfp = spre.highpass_filter(
            [
                recording
                for recording in main_recordings[stream_name]
                if recording.get_num_samples() == max_samples_lfp
            ][0]
        )

        max_samples_ap = max(
            [
                recording.get_num_samples()
                for recording in main_recordings[
                    stream_name.replace("LFP", "AP")
                ]
            ]
        )
        main_recording_ap = spre.highpass_filter(
            [
                recording
                for recording in main_recordings[
                    stream_name.replace("LFP", "AP")
                ]
                if recording.get_num_samples() == max_samples_ap
            ][0]
        )
        channel_inds = np.arange(recording_ap.get_num_channels())

        print(f"Stream sample rate: {recording_ap.sampling_frequency}")

        _save_continous_metrics(recording_ap, output_folder, channel_inds)
        _save_continous_metrics(
            recording_lfp, output_folder, channel_inds, is_lfp=True
        )

        # save for longer main recording
        _save_continous_metrics(
            main_recording_lfp,
            output_folder,
            channel_inds=np.arange(main_recording_lfp.get_num_channels()),
            TOTAL_SECS=600,
            is_lfp=True,
            tag="Main",
        )
        _save_continous_metrics(
            main_recording_ap,
            output_folder,
            channel_inds=np.arange(main_recording_ap.get_num_channels()),
            TOTAL_SECS=600,
            tag="Main",
        )

        # need appended channel locations
        # so app can show surface recording locations also
        np.save(
            output_folder / "channels.localCoordinates.npy",
            recording_ap.get_channel_locations(),
        )
        np.save(output_folder / "channels.rawInd.npy", channel_inds)<|MERGE_RESOLUTION|>--- conflicted
+++ resolved
@@ -93,10 +93,7 @@
     neuropix_streams = [s for s in stream_names if "Neuropix" in s]
     probe_names = [s.split(".")[1].split("-")[0] for s in neuropix_streams]
 
-<<<<<<< HEAD
-=======
-
->>>>>>> 4b997e62
+
     for idx, stream_name in enumerate(neuropix_streams):
         analyzer_mappings = []
         num_shanks = 0
@@ -138,12 +135,8 @@
                             output_folder / "sorting_error.txt", "w"
                         ) as f:
                             f.write(
-<<<<<<< HEAD
                                 "No postprocessed sorting "
                                 f"output found for {probe_name}"
-=======
-                                f"No postprocessed sorting output found for {probe_name}"
->>>>>>> 4b997e62
                             )
                         continue
 
@@ -170,12 +163,8 @@
                 if not analyzer_folder.exists():
                     with open(output_folder / "sorting_error.txt", "w") as f:
                         f.write(
-<<<<<<< HEAD
                             "No postprocessed sorting output "
                             f"found for {probe_name}"
-=======
-                            f"No postprocessed sorting output found for {probe_name}"
->>>>>>> 4b997e62
                         )
                     continue
 
