"""
Functions to process ephys data
"""

import logging
<<<<<<< HEAD
from collections import defaultdict
=======
import re
>>>>>>> 03be036f
from pathlib import Path
from typing import Union

import numpy as np
import pandas as pd
import spikeinterface as si
import spikeinterface.extractors as se
import spikeinterface.preprocessing as spre
from scipy.signal import welch
from spikeinterface.core import get_random_data_chunks
from spikeinterface.exporters import export_to_phy
from spikeinterface.exporters.to_ibl import compute_rms

<<<<<<< HEAD
=======
# here we define some constants used for defining if timestamps are ok
# or should be skipped
ACCEPTED_NEGATIVE_DEVIATION_MS = (
    0.2  # we allow for small negative timestamps diff glitches
)
# maximum number of negative timestamps allowed below the accepted deviation
MAX_NUM_NEGATIVE_TIMESTAMPS = 10
ABS_MAX_TIMESTAMPS_DEVIATION_MS = (
    2  # absolute maximum deviation allowed for timestamps (also positive)
)

MAX_NUM_NEGATIVE_TIMESTAMPS = 10
MAX_TIMESTAMPS_DEVIATION_MS = 1

STREAM_PROBE_REGEX = re.compile(r"^Record Node \d+#[^.]+\.(.+?)(-AP|-LFP)?$")


def _stream_to_probe_name(stream_name: str) -> str | None:
    """
    Extract probe name from Open Ephys stream name.

    Parses stream names from Neuropixels recordings to extract the probe
    identifier, stripping optional -AP (action potential) or -LFP (local field
    potential) suffixes.

    Parameters
    ----------
    stream_name : str
        Open Ephys stream name following the pattern:
        "Record Node {id}#{device}.{probe_name}[-AP|-LFP]"

    Returns
    -------
    str or None
        The extracted probe name (e.g., "ProbeA", "45883-1"), or None if
        the stream name does not match the expected format.

    Examples
    --------
    >>> _stream_to_probe_name("Record Node 104#Neuropix-PXI-100.ProbeA-AP")
    'ProbeA'

    >>> _stream_to_probe_name("Record Node 109#Neuropix-PXI-100.45883-1")
    '45883-1'

    >>> _stream_to_probe_name("InvalidFormat")
    None

    Notes
    -----
    The function uses a regular expression to match the Open Ephys stream
    naming convention. The pattern captures the probe identifier between the
    last period and optional -AP/-LFP suffix.
    """
    m = STREAM_PROBE_REGEX.match(stream_name)
    if m is not None:
        return m.group(1)
    return None

>>>>>>> 03be036f

def extract_spikes(  # noqa: C901
    sorting_folder, results_folder, min_duration_secs: int = 300
):
    """
    Extract spike data from a sorting folder and
    save the results in the specified results folder.

    Parameters
    ----------
    sorting_folder : str
        The path to the folder containing the sorted spike data.
        This folder is expected to
        contain files or directories related to
        spike sorting results (e.g., .npy, .csv, etc.).

    results_folder : str
        The path to the folder where the extracted
        spike data will be saved. The extracted data
        will be written to this folder in an appropriate format.

    min_duration_secs : int, optional, default=300
        The minimum duration (in seconds) of spike events
        to be considered for extraction.
        Only spike events that last at least this
        long will be processed. The default value is
        300 seconds (5 minutes).

    Returns
    -------
    None
        This function does not return any value.
        The extracted spike data is saved directly to
        the `results_folder`.
    """

    session_folder = Path(str(sorting_folder).split("_sorted")[0])
    scratch_folder = Path("/scratch")

    # At some point the directory structure changed- handle different cases.
    ecephys_folder = session_folder / "ecephys_clipped"
    if ecephys_folder.is_dir():
        ecephys_compressed_folder = session_folder / "ecephys_compressed"
    else:
        ecephys_folder = session_folder / "ecephys" / "ecephys_clipped"
        ecephys_compressed_folder = (
            session_folder / "ecephys" / "ecephys_compressed"
        )
    print(f"ecephys folder: {ecephys_folder}")
    print(f"ecephys compressed folder: {ecephys_compressed_folder}")

    postprocessed_folder = sorting_folder / "postprocessed"

    # extract stream names

    stream_names, stream_ids = se.get_neo_streams(
        "openephysbinary", ecephys_folder
    )

    neuropix_streams = [s for s in stream_names if "Neuropix" in s]
    probe_names = [_stream_to_probe_name(s) for s in neuropix_streams]

    for idx, stream_name in enumerate(neuropix_streams):
        analyzer_mappings = []
        num_shanks = 0
        shank_glob = tuple(postprocessed_folder.glob(f"*{stream_name}*group*"))
        if shank_glob:
            num_shanks = len(shank_glob)

        print("Number of shanks", num_shanks)

        if "-LFP" in stream_name:
            continue

        print(stream_name)

        probe_name = probe_names[idx]

        output_folder = Path(results_folder) / probe_name

        if not output_folder.is_dir():
            output_folder.mkdir()

        print("Loading sorting analyzer...")
        if num_shanks > 1:
            for shank_index in range(num_shanks):
                analyzer_folder = (
                    postprocessed_folder / f"experiment1_{stream_name}_"
                    f"recording1_group{shank_index}.zarr"
                )

                if analyzer_folder.is_dir():
                    analyzer = si.load_sorting_analyzer(analyzer_folder)
                else:
                    analyzer_folder = (
                        postprocessed_folder / f"experiment1_{stream_name}_"
                        f"recording1_group{shank_index}"
                    )
                    if not analyzer_folder.exists():
                        with open(
                            output_folder / "sorting_error.txt", "w"
                        ) as f:
                            f.write(
                                "No postprocessed sorting "
                                f"output found for {probe_name}"
                            )
                        continue

                    analyzer = si.load_sorting_analyzer_or_waveforms(
                        analyzer_folder
                    )

                if analyzer.get_total_duration() < min_duration_secs:
                    continue

                analyzer_mappings.append(analyzer)
        else:
            analyzer_folder = (
                postprocessed_folder
                / f"experiment1_{stream_name}_recording1.zarr"
            )
            if analyzer_folder.is_dir():
                analyzer = si.load_sorting_analyzer(analyzer_folder)
            else:
                analyzer_folder = (
                    postprocessed_folder
                    / f"experiment1_{stream_name}_recording1"
                )
                if not analyzer_folder.exists():
                    with open(output_folder / "sorting_error.txt", "w") as f:
                        f.write(
                            "No postprocessed sorting output "
                            f"found for {probe_name}"
                        )
                    continue

                analyzer = si.load_sorting_analyzer_or_waveforms(
                    analyzer_folder
                )
            analyzer_mappings.append(analyzer)

        phy_folder = scratch_folder / f"{postprocessed_folder.parent.name}_phy"

        print("Exporting to phy format...")

        spike_depths = []
        clusters = []
        spike_samples = []
        amps = []
        shank_indices = []
        # save templates
        cluster_channels = []
        unit_shank_indices = []
        cluster_peak_to_trough = []
        cluster_waveforms = []

        templates = []
        quality_metrics = []

        for index, analyzer in enumerate(analyzer_mappings):
            export_to_phy(
                analyzer,
                output_folder=phy_folder,
                compute_pc_features=False,
                remove_if_exists=True,
                copy_binary=False,
                dtype="int16",
            )

            spike_locations = analyzer.get_extension(
                "spike_locations"
            ).get_data()
            template_ext = analyzer.get_extension("templates")
            templates = template_ext.get_templates()

            for unit_idx, unit_id in enumerate(analyzer.unit_ids):
                waveform = templates[unit_idx, :, :]
                peak_channel = np.argmax(
                    np.max(waveform, 0) - np.min(waveform, 0)
                )
                peak_waveform = waveform[:, peak_channel]
                peak_to_trough = (
                    np.argmax(peak_waveform) - np.argmin(peak_waveform)
                ) / 30000.0
                cluster_channels.append(peak_channel)
                unit_shank_indices.append(index)
                cluster_peak_to_trough.append(peak_to_trough)
                cluster_waveforms.append(waveform)

            print("Converting data...")

            current_clusters = np.load(phy_folder / "spike_clusters.npy")
            # current_clusters = current_clusters + cluster_offset
            # cluster_offset =  np.max(current_clusters) + 1
            clusters.append(current_clusters)

            for cluster in current_clusters:
                shank_indices.append(index)

            spike_samples.append(np.load(phy_folder / "spike_times.npy"))
            amps.append(np.load(phy_folder / "amplitudes.npy"))
            spike_depths.append(spike_locations["y"])

            # save quality metrics
            qm = analyzer.get_extension("quality_metrics")

            qm_data = qm.get_data()

            qm_data.index.name = "cluster_id"
            qm_data["cluster_id.1"] = qm_data.index.values
            if "default_qc" in analyzer.sorting.get_property_keys():
                qm_data["default_qc"] = analyzer.sorting.get_property(
                    "default_qc"
                )

            if (
                "decoder_label" in analyzer.sorting.get_property_keys()
                or "unitrefine_label" in analyzer.sorting.get_property_keys()
            ):
                unitrefine_column_name = (
                    "decoder_label"
                    if "decoder_label" in analyzer.sorting.get_property_keys()
                    else "unitrefine_label"
                )
                qm_data["unitrefine_label"] = analyzer.sorting.get_property(
                    unitrefine_column_name
                )

            quality_metrics.append(qm_data)

        if len(analyzer_mappings) == 1:
            spike_clusters = np.squeeze(clusters[0].astype("uint32"))
            spike_times = np.squeeze(spike_samples[0] / 30000.0).astype(
                "float64"
            )
            spike_amps = np.squeeze(-amps[0]).astype("float64")
            spike_depths_array = spike_depths[0]
            quality_metrics_df = quality_metrics[0]
        else:
            spike_clusters = np.squeeze(
                np.concatenate(clusters).astype("uint32")
            )
            spike_times = np.squeeze(
                np.concatenate(spike_samples) / 30000.0
            ).astype("float64")
            spike_amps = np.squeeze(-np.concatenate(amps)).astype("float64")
            spike_depths_array = np.concatenate(spike_depths)
            quality_metrics_df = pd.concat(quality_metrics)

        np.save(output_folder / "spikes.clusters.npy", spike_clusters)
        np.save(output_folder / "spikes.times.npy", spike_times)
        np.save(output_folder / "spikes.amps.npy", spike_amps)
        np.save(output_folder / "spikes.depths.npy", spike_depths_array)
        np.save(
            output_folder / "clusters.peakToTrough.npy", cluster_peak_to_trough
        )
        np.save(output_folder / "clusters.channels.npy", cluster_channels)
        assert len(spike_clusters) == len(shank_indices)
        assert len(cluster_channels) == len(unit_shank_indices)
        np.save(output_folder / "spike_shank_indices.npy", shank_indices)
        np.save(output_folder / "unit_shank_indices.npy", unit_shank_indices)

        # for concatenating in case of
        # different number of channels for multiple analyzers
        min_num_channels_waveforms = min(
            [w.shape[1] for w in cluster_waveforms]
        )
        waveforms = [
            w[:, :min_num_channels_waveforms] for w in cluster_waveforms
        ]
        np.save(output_folder / "clusters.waveforms.npy", np.array(waveforms))
        quality_metrics_df.to_csv(output_folder / "clusters.metrics.csv")


def remove_overlapping_channels(recordings) -> list[si.BaseRecording]:
    """
    Remove recordings with overlapping channels
    from a list of `BaseRecording` objects.

    This function iterates over a list of recordings
    and identifies recordings with channels
    that overlap with those in other recordings.
    It returns a list of recordings with no overlapping
    channels.

    Parameters
    ----------
    recordings : list of si.BaseRecording
        A list of `BaseRecording` objects, each representing
        a recording session. These objects
        should contain methods to retrieve
        channel information (e.g., `get_channel_ids()`).

    Returns
    -------
    list of si.BaseRecording
        A list of `BaseRecording` objects that
        do not have any overlapping channels.
    """

    removed_recordings = []
    channel_locations_seen = set()
    for index, recording in enumerate(recordings):
        remove_indices = []
        channel_locations = [
            tuple(location) for location in recording.get_channel_locations()
        ]
        for location in channel_locations:
            if location not in channel_locations_seen:
                channel_locations_seen.add(location)
            else:
                index = channel_locations.index(location)
                remove_indices.append(index)

        channel_ids_to_remove = []
        for index in remove_indices:
            channel_ids_to_remove.append(recording.channel_ids[index])

        removed_recordings.append(
            recording.remove_channels(channel_ids_to_remove)
        )

    return removed_recordings


def get_ecephys_stream_names(base_folder: Path) -> tuple[list[str], Path, int]:
    """
    Retrieve the names of available ecephys data
    streams, along with the associated data directory
    and the number of streams found within the specified folder.

    This function scans a given base folder for
    available ecephys data streams and returns:
    1. A list of stream names (as strings),
    2. The path to the folder where the data streams are located,
    3. The total number of streams found.

    Parameters
    ----------
    base_folder : Path
        The path to the base folder that
        contains ecephys data streams. The folder is expected to
        contain subdirectories or files representing the streams.

    Returns
    -------
    tuple of (list of str, Path, int)
        - A list of strings containing the names
          of the ecephys data streams found in the base folder.
        - The path to the base folder where the streams were located.
        - An integer representing the total number of streams
          found in the base folder.

    Notes
    -----
    - The function assumes that the `base_folder` contains
      subdirectories or files that can be
      identified as ecephys data streams.
    - The list of stream names may correspond to
      experimental data streams or other related datasets.
    """

    # At some point the directory structure changed- handle different cases.
    ecephys_folder = base_folder / "ecephys_clipped"
    if ecephys_folder.is_dir():
        ecephys_compressed_folder = base_folder / "ecephys_compressed"
    else:
        ecephys_folder = base_folder / "ecephys" / "ecephys_clipped"
        ecephys_compressed_folder = (
            base_folder / "ecephys" / "ecephys_compressed"
        )
    print(f"ecephys folder: {ecephys_folder}")
    print(f"ecephys compressed folder: {ecephys_compressed_folder}")

    # extract stream names
    stream_names, stream_ids = se.get_neo_streams(
        "openephysbinary", ecephys_folder
    )
    num_blocks = se.get_neo_num_blocks("openephysbinary", ecephys_folder)

    neuropix_streams = [s for s in stream_names if "Neuropix" in s]

    return neuropix_streams, ecephys_compressed_folder, num_blocks


def process_lfp_stream(
    recording: si.BaseRecording,
    is_1_0_probe: bool,
    freq_min: float,
    freq_max: float,
    decimation_factor: int,
) -> si.BaseRecording:
    """
    Apply LFP preprocessing to a Neuropixels recording.

    For Neuropixels 1.0 probes, the function applies a bandpass filter
    to the recording between the specified frequency limits.
    For Neuropixels 2.0 probes, it additionally downsamples the filtered
    signal by the given decimation factor (typically to ~1.25 kHz).

    Parameters
    ----------
    recording : si.BaseRecording
        The input recording extractor containing the raw LFP signal.
    is_1_0_probe : bool
        True if the recording originates from a Neuropixels 1.0 probe;
        False if from a Neuropixels 2.0 probe.
    freq_min : float
        The lower cutoff frequency for the bandpass filter (in Hz).
    freq_max : float
        The upper cutoff frequency for the bandpass filter (in Hz).
    decimation_factor : int
        The factor by which to downsample the
        signal (only used for 2.0 probes).

    Returns
    -------
    si.BaseRecording
        The processed LFP recording after
        filtering (and decimation if applicable).
    """
    if is_1_0_probe:  # 1.0 probe, only need to bandpass
        logging.info(
            f"1.0 Probe found. Applying bandpass filter "
            f"with freq min {freq_min} "
            f"and freq max {freq_max}"
        )
        return spre.bandpass_filter(
            recording, freq_min=freq_min, freq_max=freq_max
        )
    else:  # 2.0 probe, decimate to 1250
        logging.info("Found 2.0 probe")
        logging.info(
            f"Applying bandpass filter with freq min {freq_min} "
            f"and freq max {freq_max}"
        )
        recording_lfp_bandpass = spre.bandpass_filter(
            recording, freq_min=freq_min, freq_max=freq_max
        )
        logging.info(f"Applying decimation with factor {decimation_factor}")
        return spre.decimate(
            recording_lfp_bandpass, decimation_factor=decimation_factor
        )


def get_neuropixel_lfp_stream(
    recording: si.BaseRecording,
    stream_name: str,
    ecephys_compressed_folder: Path,
    block_index: int,
) -> tuple[si.BaseRecording, bool]:
    """
    Retrieve the appropriate LFP recording for a given Neuropixels stream.

    For Neuropixels 1.0 probes, the LFP is stored in a separate stream file
    (e.g., replacing "AP" with "LFP" in the stream name). For Neuropixels 2.0
    probes, the LFP is embedded within the same recording stream and does not
    require a separate read.

    Parameters
    ----------
    recording : si.BaseRecording
        The AP or combined recording extractor corresponding to the stream.
    stream_name : str
        The name of the Neuropixels stream (e.g., "probeA-AP" or "probeA-LFP").
    ecephys_compressed_folder : Path
        Path to the folder containing the compressed Zarr files
        for each stream.
    block_index : int
        Index of the experiment block to load (used to build the filename).

    Returns
    -------
    tuple[si.BaseRecording, bool]
        A tuple containing:
        - The LFP recording extractor (`si.BaseRecording`).
        - A boolean flag indicating whether the probe is
          Neuropixels 1.0 (`True`)
          or Neuropixels 2.0 (`False`).
    """
    if "AP" in stream_name:  # 1.0 probe - seperate stream
        stream_name_lfp = stream_name.replace("AP", "LFP")
        recording_group_lfp = si.read_zarr(
            ecephys_compressed_folder
            / f"experiment{block_index + 1}_{stream_name_lfp}.zarr"
        )
        recording_lfp = recording_group_lfp
        is_1_0_probe = True
    else:  # 2.0 probe
        recording_lfp = recording
        is_1_0_probe = False

    return recording_lfp, is_1_0_probe


def get_stream_mappings(
    neuropix_streams: list,
    num_blocks: int,
    ecephys_compressed_folder: Path,
    min_duration_secs: int = 300,
    freq_min: float = 1,
    freq_max: float = 300,
    decimation_factor: int = 24,
) -> tuple[dict, dict, dict, dict]:
    """
    Generate mappings between Neuropixels streams and their corresponding
    AP and LFP recordings, separating main (long) recordings from
    surface-finding (short) recordings.

    This function reads Neuropixels recording data from compressed Zarr files,
    splits them by recording groups, and applies appropriate preprocessing:
    - AP data: high-pass filtered.
    - LFP data: bandpass filtered (and decimated for 2.0 probes).

    Recordings shorter than `min_duration_secs` are assumed to be
    surface-finding sessions, while longer recordings are considered
    main sessions.

    Parameters
    ----------
    neuropix_streams : list
        List of stream names (e.g., ["probeA-AP", "probeB-AP", ...]).
        Streams containing "LFP" are ignored, as LFPs are derived internally.
    num_blocks : int
        Number of experiment blocks to process.
    ecephys_compressed_folder : Path
        Path to the folder containing the compressed Zarr recordings.
    min_duration_secs : int, optional
        Minimum duration (in seconds) separating main from surface recordings.
        Defaults to 300 seconds.
    freq_min : float, optional
        Lower cutoff frequency (Hz) for LFP bandpass filtering.
        Defaults to 1 Hz.
    freq_max : float, optional
        Upper cutoff frequency (Hz) for LFP bandpass filtering.
        Defaults to 300 Hz.
    decimation_factor : int, optional
        Downsampling factor for LFP streams
        (used only for Neuropixels 2.0 probes).
        Defaults to 24.

    Returns
    -------
    tuple[dict, dict, dict, dict]
        A tuple of four dictionaries (each a `defaultdict(list)`):
        - `main_recordings_ap`: High-pass filtered AP recordings
           for main sessions.
        - `surface_recordings_ap`: High-pass filtered AP
           recordings for surface sessions.
        - `main_recordings_lfp`: Processed LFP recordings
           for main sessions.
        - `surface_recordings_lfp`: Processed LFP recordings
          for surface sessions.
    """
    main_recordings_ap = defaultdict(list)
    surface_recordings_ap = defaultdict(list)

    main_recordings_lfp = defaultdict(list)
    surface_recordings_lfp = defaultdict(list)

    for idx, stream_name in enumerate(neuropix_streams):
        if "LFP" in stream_name:
            continue

        for block_index in range(num_blocks):
            recording = si.read_zarr(
                ecephys_compressed_folder
                / f"experiment{block_index + 1}_{stream_name}.zarr"
            )
            recording_groups = recording.split_by("group")

            for group in recording_groups:
                logging.info(
                    f"Processing stream {stream_name} for block "
                    f"{block_index} and group {group}"
                )
                recording_group = recording_groups[group]

                recording_time = (
                    recording_group.get_num_samples()
                    / recording_group.sampling_frequency
                )
                logging.info("Applying high pass filter to AP stream")
                recording_group_ap_highpass = spre.highpass_filter(
                    recording_group
                )

                recording_lfp, is_1_0_probe = get_neuropixel_lfp_stream(
                    recording_group,
                    stream_name,
                    ecephys_compressed_folder,
                    block_index,
                )
                recording_lfp_processed = process_lfp_stream(
                    recording_lfp,
                    is_1_0_probe,
                    freq_min,
                    freq_max,
                    decimation_factor,
                )

                # assume this is a surface finding recording
                if recording_time < min_duration_secs:
                    surface_recordings_ap[stream_name].append(
                        recording_group_ap_highpass
                    )
                    surface_recordings_lfp[stream_name].append(
                        recording_lfp_processed
                    )
                else:
                    main_recordings_ap[stream_name].append(
                        recording_group_ap_highpass
                    )
                    main_recordings_lfp[stream_name].append(
                        recording_lfp_processed
                    )

    return (
        main_recordings_ap,
        surface_recordings_ap,
        main_recordings_lfp,
        surface_recordings_lfp,
    )


def save_rms_and_lfp_spectrum(
    recording: si.BaseRecording,
    output_folder: Path,
    n_jobs: int = 10,
    is_lfp: bool = False,
    tag: Union[str, None] = None,
):
    """
    Saves rms and lfp spectrum for the given recording

    Parameters
    ----------
    recording: si.BaseRecording
        The recording to run correlation on

    output_folder: Path
        The output folder to save outputs to

    n_jobs: int, default = 10
        The number of jobs to parallelize rms

    is_lfp: bool, default = False
        If recording is LFP stream

    tag : str or None, optional, default=None
        An optional tag used to distinguish different outputs.
        If provided, this string will be included
        in the filenames for the saved metrics.
    """
    rms, rms_times = compute_rms(recording, n_jobs=n_jobs)

    if not is_lfp:
        if tag is None:
            np.save(output_folder / "_iblqc_ephysTimeRmsAP.rms.npy", rms)
            np.save(
                output_folder / "_iblqc_ephysTimeRmsAP.timestamps.npy",
                rms_times,
            )
        else:
            np.save(output_folder / f"_iblqc_ephysTimeRmsAP{tag}.rms.npy", rms)
            np.save(
                output_folder / f"_iblqc_ephysTimeRmsAP{tag}.timestamps.npy",
                rms_times,
            )
    else:
        if tag is None:
            np.save(output_folder / "_iblqc_ephysTimeRmsLF.rms.npy", rms)
            np.save(
                output_folder / "_iblqc_ephysTimeRmsLF.timestamps.npy",
                rms_times,
            )
        else:
            np.save(output_folder / f"_iblqc_ephysTimeRmsLF{tag}.rms.npy", rms)
            np.save(
                output_folder / f"_iblqc_ephysTimeRmsLF{tag}.timestamps.npy",
                rms_times,
            )

    if is_lfp:
        lfp_sample_data = get_random_data_chunks(
            recording,
            num_chunks_per_segment=100,
            chunk_duration="1s",
            concatenated=True,
        )
        fs = recording.sampling_frequency

        # Target frequency resolution for PSD (0.5 Hz)
        target_freq_resolution = 0.5
        nperseg = int(fs / target_freq_resolution)
        nperseg = 2 ** int(np.log2(nperseg))  # round to nearest power of 2

        # Preallocate PSD array
        psd = np.zeros(
            (nperseg // 2 + 1, lfp_sample_data.shape[1]), dtype=np.float32
        )

        for i_channel in range(lfp_sample_data.shape[1]):
            freqs, Pxx = welch(
                lfp_sample_data[:, i_channel],
                fs=recording.sampling_frequency,
                nperseg=nperseg,
            )
            psd[:, i_channel] = Pxx

        freqs = freqs.astype(np.float32)
        if tag is None:
            np.save(
                output_folder / "_iblqc_ephysSpectralDensityLF.power.npy", psd
            )
            np.save(
                output_folder / "_iblqc_ephysSpectralDensityLF.freqs.npy",
                freqs,
            )
        else:
            np.save(
                output_folder
                / f"_iblqc_ephysSpectralDensityLF{tag}.power.npy",
                psd,
            )
            np.save(
                output_folder
                / f"_iblqc_ephysSpectralDensityLF{tag}.freqs.npy",
                freqs,
            )


def get_concatenated_recordings(
    main_recordings: list[si.BaseRecording],
    surface_recordings: list[si.BaseRecording],
) -> si.BaseRecording:
    """
    Concatenate main and surface recordings after aligning duration and
    removing overlapping channels.

    This function truncates all recordings to the minimum duration among
    the surface recordings to ensure equal length, removes overlapping
    channels across probes, and aggregates the resulting signals into a
    single combined recording using SpikeInterface utilities.

    Parameters
    ----------
    main_recordings : list of si.BaseRecording
        List of main (long-duration) recordings to include.
    surface_recordings : list of si.BaseRecording
        List of surface-finding (short-duration) recordings used to determine
        the truncation length.

    Returns
    -------
    si.BaseRecording
        A concatenated recording extractor containing all main and surface
        recordings (with overlapping channels removed and durations aligned).
    """
    min_samples = min(
        [recording.get_num_samples() for recording in surface_recordings]
    )
    recordings_sliced = [
        recording.frame_slice(start_frame=0, end_frame=min_samples)
        for recording in surface_recordings
    ]
    main_recordings_sliced = [
        main_recording.frame_slice(start_frame=0, end_frame=min_samples)
        for main_recording in main_recordings
    ]

    total_recordings = main_recordings_sliced + recordings_sliced
    recordings_with_overlapping_channels_removed = remove_overlapping_channels(
        total_recordings
    )

    combined_recordings = si.aggregate_channels(
        recording_list=recordings_with_overlapping_channels_removed
    )
    return combined_recordings


def get_main_recording_from_list(
    recordings: list[si.BaseRecording],
) -> si.BaseRecording:
    """
    Gets the main recording by returning recording
    with largest number of samples

    Parameters
    ----------
    recordings: list[si.BaseRecording]
        The list of recordings

    Returns:
    si.BaseRecording
        The recording with the largest number of samples
    """

    return max(recordings, key=lambda r: r.get_num_samples())


def process_raw_data(
    main_recording: si.BaseRecording,
    recording_combined: Union[si.BaseRecording, None],
    stream_name: str,
    results_folder: str,
    is_lfp: bool,
) -> None:
    """
    Processes raw data for a given stream by computing RMS and (if applicable)
    LFP power spectrum for both the main and
    combined (concatenated) recordings.

    This function saves the resulting metrics to an output folder named
    after the probe associated with the stream.

    Parameters
    ----------
    main_recording : si.BaseRecording
        The main recording object for the stream.

    recording_combined : si.BaseRecording or None
        The concatenated recording that includes both main and surface
        recordings. If None, only the main recording is processed.

    stream_name : str
        The name of the recording stream (e.g., 'imec0.ap').

    results_folder : str
        Path to the base folder where output files will be saved.

    is_lfp : bool
        Whether this is an LFP recording. If True, LFP spectrum analysis
        will also be performed.

    Returns
    -------
    None
        The function saves the computed RMS and LFP spectrum results
        to disk and does not return any value.
    """
    probe_name = stream_name.split(".")[1].split("-")[
        0
    ]  # TODO: replace with Galen's probe naming util
    output_folder = Path(results_folder) / probe_name
    logging.info(
        f"Creating output directory at {output_folder}" " if it does not exist"
    )
    output_folder.mkdir(exist_ok=True)

    if recording_combined is not None:
        logging.info(
            "Running RMS and LFP spectrum (if LFP recording) "
            f"on concatenated recording for stream {stream_name}"
        )
        save_rms_and_lfp_spectrum(
            recording_combined, output_folder, is_lfp=is_lfp
        )

    logging.info(
        "Running RMS and LFP spectrum (if LFP recording) "
        f"on main recording for stream {stream_name}"
    )
    save_rms_and_lfp_spectrum(
        main_recording, output_folder, is_lfp=is_lfp, tag="Main"
    )


def extract_continuous(
    sorting_folder: Path,
    results_folder: Path,
    min_duration_secs: int = 300,
    probe_surface_finding: Union[Path, None] = None,
    lfp_resampling_rate: float = 1000,
    lfp_freq_min: float = 1,
    lfp_freq_max: float = 300,
    num_parallel_jobs: int = 10,
    decimation_factor: int = 24,
):
    """
    Extract features from raw data
    and save the results to the specified folder.

    Parameters
    ----------
    sorting_folder : Path
        The path to the folder containing the sorted data.
        This folder is expected to contain
        spike-sorted recordings, such as `.npy` or `.csv` files,
        depending on the sorting method used.

    results_folder : Path
        The path to the folder where the processed continuous
        data will be saved. The extracted signals
        will be written to files within this directory,
        typically in formats suitable for further analysis.

    min_duration_secs : int, optional, default=300
        The minimum duration (in seconds) of the continuous data
        that will be included in the extraction.
        Recordings shorter than this duration will be ignored.

    probe_surface_finding : Path or None, optional, default=None
        The path to a file that contains information about
        the probe surface finding, if applicable.
        This can be used for further processing or
        filtering of the data based on probe configuration.
        If not provided, no surface finding data will be used.

    lfp_resampling_rate: float, default = 1000
        The rate to resample the LFP recording

    lfp_freq_min: float, defaut = 1,
        The min cutoff frequency to low pass filter
        LFP recording

    lfp_freq_max: float, default = 300,
        The max cutoff frequency to low pass filter
        LFP recording

    num_parallel_jobs: int, default = 10
        Number of parallel jobs to use

    decimation_factor: int, default = 24
        Decimation factor for downsampling
    """

    session_folder = Path(str(sorting_folder).split("_sorted")[0])

    # At some point the directory structure changed- handle different cases.
    neuropix_streams, ecephys_compressed_folder, num_blocks = (
        get_ecephys_stream_names(session_folder)
    )
    # surface recording is a seperate asset,
    # identified by probe_surface_finding
    neuropix_streams_surface = []
    if probe_surface_finding is not None:
        (
            neuropix_streams_surface,
            ecephys_compressed_folder_surface,
            num_blocks,
        ) = get_ecephys_stream_names(probe_surface_finding)

    (
        main_recordings_ap,
        surface_recordings_ap,
        main_recordings_lfp,
        surface_recordings_lfp,
    ) = get_stream_mappings(
        neuropix_streams,
        num_blocks,
        ecephys_compressed_folder,
        min_duration_secs=min_duration_secs,
        freq_min=lfp_freq_min,
        freq_max=lfp_freq_max,
        decimation_factor=decimation_factor,
    )
    if (
        len(neuropix_streams_surface) > 0
    ):  # a seperate asset has been provided for surface recording
        (
            main_recordings_separate_ap,
            surface_recordings_separate_ap,
            main_recordings_separate_lfp,
            surface_separate_recordings_lfp,
        ) = get_stream_mappings(
            neuropix_streams_surface,
            num_blocks,
            ecephys_compressed_folder_surface,
            min_duration_secs=min_duration_secs,
        )

        # TODO: combine this with mappings above for
        # seperate surface finding asset

    logging.info(
        "Looking at AP recordings, "
        "will concatenate if surface recordings are present"
    )
    for stream_name_ap in main_recordings_ap:
        recording_concatenated_ap = None

        if stream_name_ap in surface_recordings_ap:
            logging.info("Surface AP recordings found, concatenating")
            recording_concatenated_ap = get_concatenated_recordings(
                list(main_recordings_ap.values()),
                list(surface_recordings_ap.values()),
            )

<<<<<<< HEAD
        main_recording_ap = get_main_recording_from_list(
            list(main_recordings_ap.values())
=======
        print(stream_name)

        probe_name = _stream_to_probe_name(stream_name)

        output_folder = Path(results_folder) / probe_name

        if not output_folder.exists():
            output_folder.mkdir()

        if use_lfp_cmr:
            recording_highpass = spre.highpass_filter(recording_ap)
            _, channel_labels = spre.detect_bad_channels(recording_highpass)
            # TODO: might not work, or adjust threshold,
            # load preprocessed recording
            out_channel_mask = channel_labels == "out"

        if stream_name.replace("AP", "LFP") in main_recordings:
            stream_name = stream_name.replace("AP", "LFP")
            if stream_name in recording_mappings:
                min_samples = min(
                    [
                        recording.get_num_samples()
                        for recording in recording_mappings[stream_name]
                    ]
                )
                recordings_sliced = [
                    recording.frame_slice(start_frame=0, end_frame=min_samples)
                    for recording in recording_mappings[stream_name]
                ]
                main_recordings_lfp = [
                    main_recording.frame_slice(
                        start_frame=0, end_frame=min_samples
                    )
                    for main_recording in main_recordings[stream_name]
                ]
                total_recordings = main_recordings_lfp + recordings_sliced

                recordings_removed = remove_overlapping_channels(
                    total_recordings
                )
                for recording in recordings_removed:
                    recording.reset_times()

                recording_lfp = si.aggregate_channels(
                    recording_list=recordings_removed
                )
            else:
                min_samples = min(
                    [
                        recording.get_num_samples()
                        for recording in main_recordings[stream_name]
                    ]
                )
                main_recordings_lfp = [
                    main_recording.frame_slice(
                        start_frame=0, end_frame=min_samples
                    )
                    for main_recording in main_recordings[stream_name]
                ]

                recordings_removed = remove_overlapping_channels(
                    main_recordings_lfp
                )
                for recording in recordings_removed:
                    recording.reset_times()

                recording_lfp = si.aggregate_channels(
                    recording_list=recordings_removed
                )

            if use_lfp_cmr:
                out_channel_ids = recording_lfp.channel_ids[out_channel_mask]
                if len(out_channel_ids) > 0:
                    recording_lfp = spre.common_reference(
                        recording_lfp,
                        reference="global",
                        ref_channel_ids=out_channel_ids.tolist(),
                    )

        max_samples_lfp = max(
            [
                recording.get_num_samples()
                for recording in main_recordings[stream_name]
            ]
        )
        main_recording_lfp = spre.highpass_filter(
            [
                recording
                for recording in main_recordings[stream_name]
                if recording.get_num_samples() == max_samples_lfp
            ][0]
        )

        max_samples_ap = max(
            [
                recording.get_num_samples()
                for recording in main_recordings[
                    stream_name.replace("LFP", "AP")
                ]
            ]
>>>>>>> 03be036f
        )
        logging.info("Processing raw AP data - Computing rms")
        process_raw_data(
            main_recording_ap,
            recording_concatenated_ap,
            stream_name_ap,
            results_folder,
            is_lfp=False,
        )

    logging.info(
        "Looking at LFP recordings "
        "will concatenate if surface recordings are present"
    )
    for stream_name_lfp in main_recordings_lfp:
        recording_concatenated_lfp = None

        if stream_name_lfp in surface_recordings_lfp:
            logging.info("Surface LFP recordings found, concatenating")
            recording_concatenated_lfp = get_concatenated_recordings(
                list(main_recordings_lfp.values()),
                list(surface_recordings_lfp.values()),
            )

        main_recording_lfp = get_main_recording_from_list(
            list(main_recordings_lfp.values())
        )
        logging.info(
            "Processing raw LFP data - Computing rms and LFP Spectrum"
        )
        process_raw_data(
            main_recording_lfp,
            recording_concatenated_lfp,
            stream_name_lfp,
            results_folder,
            is_lfp=True,
        )<|MERGE_RESOLUTION|>--- conflicted
+++ resolved
@@ -3,11 +3,7 @@
 """
 
 import logging
-<<<<<<< HEAD
 from collections import defaultdict
-=======
-import re
->>>>>>> 03be036f
 from pathlib import Path
 from typing import Union
 
@@ -21,21 +17,6 @@
 from spikeinterface.exporters import export_to_phy
 from spikeinterface.exporters.to_ibl import compute_rms
 
-<<<<<<< HEAD
-=======
-# here we define some constants used for defining if timestamps are ok
-# or should be skipped
-ACCEPTED_NEGATIVE_DEVIATION_MS = (
-    0.2  # we allow for small negative timestamps diff glitches
-)
-# maximum number of negative timestamps allowed below the accepted deviation
-MAX_NUM_NEGATIVE_TIMESTAMPS = 10
-ABS_MAX_TIMESTAMPS_DEVIATION_MS = (
-    2  # absolute maximum deviation allowed for timestamps (also positive)
-)
-
-MAX_NUM_NEGATIVE_TIMESTAMPS = 10
-MAX_TIMESTAMPS_DEVIATION_MS = 1
 
 STREAM_PROBE_REGEX = re.compile(r"^Record Node \d+#[^.]+\.(.+?)(-AP|-LFP)?$")
 
@@ -82,7 +63,6 @@
         return m.group(1)
     return None
 
->>>>>>> 03be036f
 
 def extract_spikes(  # noqa: C901
     sorting_folder, results_folder, min_duration_secs: int = 300
@@ -1073,111 +1053,8 @@
                 list(surface_recordings_ap.values()),
             )
 
-<<<<<<< HEAD
         main_recording_ap = get_main_recording_from_list(
             list(main_recordings_ap.values())
-=======
-        print(stream_name)
-
-        probe_name = _stream_to_probe_name(stream_name)
-
-        output_folder = Path(results_folder) / probe_name
-
-        if not output_folder.exists():
-            output_folder.mkdir()
-
-        if use_lfp_cmr:
-            recording_highpass = spre.highpass_filter(recording_ap)
-            _, channel_labels = spre.detect_bad_channels(recording_highpass)
-            # TODO: might not work, or adjust threshold,
-            # load preprocessed recording
-            out_channel_mask = channel_labels == "out"
-
-        if stream_name.replace("AP", "LFP") in main_recordings:
-            stream_name = stream_name.replace("AP", "LFP")
-            if stream_name in recording_mappings:
-                min_samples = min(
-                    [
-                        recording.get_num_samples()
-                        for recording in recording_mappings[stream_name]
-                    ]
-                )
-                recordings_sliced = [
-                    recording.frame_slice(start_frame=0, end_frame=min_samples)
-                    for recording in recording_mappings[stream_name]
-                ]
-                main_recordings_lfp = [
-                    main_recording.frame_slice(
-                        start_frame=0, end_frame=min_samples
-                    )
-                    for main_recording in main_recordings[stream_name]
-                ]
-                total_recordings = main_recordings_lfp + recordings_sliced
-
-                recordings_removed = remove_overlapping_channels(
-                    total_recordings
-                )
-                for recording in recordings_removed:
-                    recording.reset_times()
-
-                recording_lfp = si.aggregate_channels(
-                    recording_list=recordings_removed
-                )
-            else:
-                min_samples = min(
-                    [
-                        recording.get_num_samples()
-                        for recording in main_recordings[stream_name]
-                    ]
-                )
-                main_recordings_lfp = [
-                    main_recording.frame_slice(
-                        start_frame=0, end_frame=min_samples
-                    )
-                    for main_recording in main_recordings[stream_name]
-                ]
-
-                recordings_removed = remove_overlapping_channels(
-                    main_recordings_lfp
-                )
-                for recording in recordings_removed:
-                    recording.reset_times()
-
-                recording_lfp = si.aggregate_channels(
-                    recording_list=recordings_removed
-                )
-
-            if use_lfp_cmr:
-                out_channel_ids = recording_lfp.channel_ids[out_channel_mask]
-                if len(out_channel_ids) > 0:
-                    recording_lfp = spre.common_reference(
-                        recording_lfp,
-                        reference="global",
-                        ref_channel_ids=out_channel_ids.tolist(),
-                    )
-
-        max_samples_lfp = max(
-            [
-                recording.get_num_samples()
-                for recording in main_recordings[stream_name]
-            ]
-        )
-        main_recording_lfp = spre.highpass_filter(
-            [
-                recording
-                for recording in main_recordings[stream_name]
-                if recording.get_num_samples() == max_samples_lfp
-            ][0]
-        )
-
-        max_samples_ap = max(
-            [
-                recording.get_num_samples()
-                for recording in main_recordings[
-                    stream_name.replace("LFP", "AP")
-                ]
-            ]
->>>>>>> 03be036f
         )
         logging.info("Processing raw AP data - Computing rms")
         process_raw_data(
